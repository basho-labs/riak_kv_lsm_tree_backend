%% ----------------------------------------------------------------------------
%%
%% lsm_tree: A Riak/KV backend using SQLite4's Log-Structured Merge Tree
%%
%% Copyright 2012 (c) Basho Technologies, Inc.  All Rights Reserved.
%% http://basho.com/ info@basho.com
%%
%% This file is provided to you under the Apache License, Version 2.0 (the
%% "License"); you may not use this file except in compliance with the License.
%% You may obtain a copy of the License at
%%
%%   http://www.apache.org/licenses/LICENSE-2.0
%%
%% Unless required by applicable law or agreed to in writing, software
%% distributed under the License is distributed on an "AS IS" BASIS, WITHOUT
%% WARRANTIES OR CONDITIONS OF ANY KIND, either express or implied.  See the
%% License for the specific language governing permissions and limitations
%% under the License.
%%
%% ----------------------------------------------------------------------------

{application, lsm_tree,
 [
  {description, "A Riak/KV backend using SQLite4's Log-Structured Merge Tree"},
<<<<<<< HEAD
  {vsn, "1.0.1"},
=======
  {vsn, "1.1.0"},
>>>>>>> 471f5ff3
  {registered, []},
  {applications, [
                  kernel,
                  stdlib
                 ]},
  {mod, {lsm_tree_app, []}},
  {env, []}
 ]}.<|MERGE_RESOLUTION|>--- conflicted
+++ resolved
@@ -22,11 +22,7 @@
 {application, lsm_tree,
  [
   {description, "A Riak/KV backend using SQLite4's Log-Structured Merge Tree"},
-<<<<<<< HEAD
-  {vsn, "1.0.1"},
-=======
   {vsn, "1.1.0"},
->>>>>>> 471f5ff3
   {registered, []},
   {applications, [
                   kernel,
